/*
<<<<<<< HEAD
 * Copyright (C) 1984-2011  Mark Nudelman
=======
 * Copyright (C) 1984-2012  Mark Nudelman
>>>>>>> 85823a3b
 *
 * You may distribute under the terms of either the GNU General Public
 * License or the Less License, as specified in the README file.
 *
<<<<<<< HEAD
 * For more information about less, or for information on how to 
 * contact the author, see the README file.
=======
 * For more information, see the README file.
>>>>>>> 85823a3b
 */

/*
 * Routines to convert text in various ways.  Used by search.
 */

#include "less.h"
#include "charset.h"

extern int utf_mode;

/*
 * Get the length of a buffer needed to convert a string.
 */
	public int
cvt_length(len, ops)
	int len;
	int ops;
{
	if (utf_mode)
		/*
		 * Just copying a string in UTF-8 mode can cause it to grow 
		 * in length.
		 * Four output bytes for one input byte is the worst case.
		 */
		len *= 4;
	return (len + 1);
}

/*
 * Allocate a chpos array for use by cvt_text.
 */
	public int *
cvt_alloc_chpos(len)
	int len;
{
	int i;
	int *chpos = (int *) ecalloc(sizeof(int), len);
	/* Initialize all entries to an invalid position. */
	for (i = 0;  i < len;  i++)
		chpos[i] = -1;
	return (chpos);
}

/*
 * Convert text.  Perform the transformations specified by ops.
 * Returns converted text in odst.  The original offset of each
 * odst character (when it was in osrc) is returned in the chpos array.
 */
	public void
cvt_text(odst, osrc, chpos, lenp, ops)
	char *odst;
	char *osrc;
	int *chpos;
	int *lenp;
	int ops;
{
	char *dst;
	char *src;
	register char *src_end;
	LWCHAR ch;

	if (lenp != NULL)
		src_end = osrc + *lenp;
	else
		src_end = osrc + strlen(osrc);

	for (src = osrc, dst = odst;  src < src_end;  )
	{
		int src_pos = src - osrc;
		int dst_pos = dst - odst;
		ch = step_char(&src, +1, src_end);
		if ((ops & CVT_BS) && ch == '\b' && dst > odst)
		{
			/* Delete backspace and preceding char. */
			do {
				dst--;
			} while (dst > odst &&
				!IS_ASCII_OCTET(*dst) && !IS_UTF8_LEAD(*dst));
		} else if ((ops & CVT_ANSI) && IS_CSI_START(ch))
		{
			/* Skip to end of ANSI escape sequence. */
			src++;  /* skip the CSI start char */
			while (src < src_end)
				if (!is_ansi_middle(*src++))
					break;
		} else
		{
			/* Just copy the char to the destination buffer. */
			if ((ops & CVT_TO_LC) && IS_UPPER(ch))
				ch = TO_LOWER(ch);
			put_wchar(&dst, ch);
			/*
			 * Record the original position of the char.
			 * But if we've already recorded a position
			 * for this char (due to a backspace), leave
			 * it alone; if multiple source chars map to
			 * one destination char, we want the position
			 * of the first one.
			 */
			if (chpos != NULL && chpos[dst_pos] < 0)
				chpos[dst_pos] = src_pos;
		}
	}
	if ((ops & CVT_CRLF) && dst > odst && dst[-1] == '\r')
		dst--;
	*dst = '\0';
	if (lenp != NULL)
		*lenp = dst - odst;
	if (chpos != NULL)
		chpos[dst - odst] = src - osrc;
}<|MERGE_RESOLUTION|>--- conflicted
+++ resolved
@@ -1,19 +1,10 @@
 /*
-<<<<<<< HEAD
- * Copyright (C) 1984-2011  Mark Nudelman
-=======
  * Copyright (C) 1984-2012  Mark Nudelman
->>>>>>> 85823a3b
  *
  * You may distribute under the terms of either the GNU General Public
  * License or the Less License, as specified in the README file.
  *
-<<<<<<< HEAD
- * For more information about less, or for information on how to 
- * contact the author, see the README file.
-=======
  * For more information, see the README file.
->>>>>>> 85823a3b
  */
 
 /*
@@ -72,6 +63,7 @@
 	int ops;
 {
 	char *dst;
+	char *edst = odst;
 	char *src;
 	register char *src_end;
 	LWCHAR ch;
@@ -106,23 +98,17 @@
 			if ((ops & CVT_TO_LC) && IS_UPPER(ch))
 				ch = TO_LOWER(ch);
 			put_wchar(&dst, ch);
-			/*
-			 * Record the original position of the char.
-			 * But if we've already recorded a position
-			 * for this char (due to a backspace), leave
-			 * it alone; if multiple source chars map to
-			 * one destination char, we want the position
-			 * of the first one.
-			 */
-			if (chpos != NULL && chpos[dst_pos] < 0)
+			/* Record the original position of the char. */
+			if (chpos != NULL)
 				chpos[dst_pos] = src_pos;
 		}
+		if (dst > edst)
+			edst = dst;
 	}
-	if ((ops & CVT_CRLF) && dst > odst && dst[-1] == '\r')
-		dst--;
-	*dst = '\0';
+	if ((ops & CVT_CRLF) && edst > odst && edst[-1] == '\r')
+		edst--;
+	*edst = '\0';
 	if (lenp != NULL)
-		*lenp = dst - odst;
-	if (chpos != NULL)
-		chpos[dst - odst] = src - osrc;
+		*lenp = edst - odst;
+	/* FIXME: why was this here?  if (chpos != NULL) chpos[dst - odst] = src - osrc; */
 }