--- conflicted
+++ resolved
@@ -143,12 +143,9 @@
 		device_delete_child(dev, busdev);
 		return (NULL);
 	}
-<<<<<<< HEAD
-=======
 #ifdef FDT
 	ofw_gpiobus_register_provider(dev);
 #endif
->>>>>>> 54f475a4
 	bus_generic_attach(dev);
 
 	return (busdev);
@@ -158,13 +155,10 @@
 gpiobus_detach_bus(device_t dev)
 {
 
-<<<<<<< HEAD
-=======
 #ifdef FDT
 	ofw_gpiobus_unregister_provider(dev);
 #endif
 
->>>>>>> 54f475a4
 	return (bus_generic_detach(dev));
 }
 
