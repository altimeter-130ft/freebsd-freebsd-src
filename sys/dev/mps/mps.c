--- conflicted
+++ resolved
@@ -1,31 +1,6 @@
 /*-
  * Copyright (c) 2009 Yahoo! Inc.
- * All rights reserved.
- *
- * Redistribution and use in source and binary forms, with or without
- * modification, are permitted provided that the following conditions
- * are met:
- * 1. Redistributions of source code must retain the above copyright
- *    notice, this list of conditions and the following disclaimer.
- * 2. Redistributions in binary form must reproduce the above copyright
- *    notice, this list of conditions and the following disclaimer in the
- *    documentation and/or other materials provided with the distribution.
- *
- * THIS SOFTWARE IS PROVIDED BY THE AUTHOR AND CONTRIBUTORS ``AS IS'' AND
- * ANY EXPRESS OR IMPLIED WARRANTIES, INCLUDING, BUT NOT LIMITED TO, THE
- * IMPLIED WARRANTIES OF MERCHANTABILITY AND FITNESS FOR A PARTICULAR PURPOSE
- * ARE DISCLAIMED.  IN NO EVENT SHALL THE AUTHOR OR CONTRIBUTORS BE LIABLE
- * FOR ANY DIRECT, INDIRECT, INCIDENTAL, SPECIAL, EXEMPLARY, OR CONSEQUENTIAL
- * DAMAGES (INCLUDING, BUT NOT LIMITED TO, PROCUREMENT OF SUBSTITUTE GOODS
- * OR SERVICES; LOSS OF USE, DATA, OR PROFITS; OR BUSINESS INTERRUPTION)
- * HOWEVER CAUSED AND ON ANY THEORY OF LIABILITY, WHETHER IN CONTRACT, STRICT
- * LIABILITY, OR TORT (INCLUDING NEGLIGENCE OR OTHERWISE) ARISING IN ANY WAY
- * OUT OF THE USE OF THIS SOFTWARE, EVEN IF ADVISED OF THE POSSIBILITY OF
- * SUCH DAMAGE.
- *
- */
-/*-
- * Copyright (c) 2011 LSI Corp.
+ * Copyright (c) 2012 LSI Corp.
  * All rights reserved.
  *
  * Redistribution and use in source and binary forms, with or without
@@ -82,6 +57,7 @@
 #include <machine/bus.h>
 #include <machine/resource.h>
 #include <sys/rman.h>
+#include <sys/proc.h>
 
 #include <dev/pci/pcivar.h>
 
@@ -98,9 +74,9 @@
 #include <dev/mps/mpsvar.h>
 #include <dev/mps/mps_table.h>
 
-static int mps_diag_reset(struct mps_softc *sc);
+static int mps_diag_reset(struct mps_softc *sc, int sleep_flag);
 static int mps_init_queues(struct mps_softc *sc);
-static int mps_message_unit_reset(struct mps_softc *sc);
+static int mps_message_unit_reset(struct mps_softc *sc, int sleep_flag);
 static int mps_transition_operational(struct mps_softc *sc);
 static void mps_startup(void *arg);
 static int mps_send_iocinit(struct mps_softc *sc);
@@ -112,7 +88,7 @@
 static void mps_periodic(void *);
 static int mps_reregister_events(struct mps_softc *sc);
 static void mps_enqueue_request(struct mps_softc *sc, struct mps_command *cm);
-
+static int mps_wait_db_ack(struct mps_softc *sc, int timeout, int sleep_flag);
 SYSCTL_NODE(_hw, OID_AUTO, mps, CTLFLAG_RD, 0, "MPS Driver Parameters");
 
 MALLOC_DEFINE(M_MPT2, "mps", "mpt2 driver memory");
@@ -123,8 +99,32 @@
  */
 static char mpt2_reset_magic[] = { 0x00, 0x0f, 0x04, 0x0b, 0x02, 0x07, 0x0d };
 
+/* Added this union to smoothly convert le64toh cm->cm_desc.Words.
+ * Compiler only support unint64_t to be passed as argument.
+ * Otherwise it will through below error
+ * "aggregate value used where an integer was expected"
+ */
+
+typedef union _reply_descriptor {
+        u64 word;
+        struct {
+                u32 low;
+                u32 high;
+        } u;
+}reply_descriptor,address_descriptor;
+
+/* 
+ * sleep_flag can be either CAN_SLEEP or NO_SLEEP.
+ * If this function is called from process context, it can sleep
+ * and there is no harm to sleep, in case if this fuction is called
+ * from Interrupt handler, we can not sleep and need NO_SLEEP flag set.
+ * based on sleep flags driver will call either msleep, pause or DELAY.
+ * msleep and pause are of same variant, but pause is used when mps_mtx
+ * is not hold by driver.
+ *
+ */
 static int
-mps_diag_reset(struct mps_softc *sc)
+mps_diag_reset(struct mps_softc *sc,int sleep_flag)
 {
 	uint32_t reg;
 	int i, error, tries = 0;
@@ -134,14 +134,25 @@
 	/* Clear any pending interrupts */
 	mps_regwrite(sc, MPI2_HOST_INTERRUPT_STATUS_OFFSET, 0x0);
 
+	/*Force NO_SLEEP for threads prohibited to sleep
+ 	* e.a Thread from interrupt handler are prohibited to sleep.
+ 	*/	
+	if(curthread->td_pflags & TDP_NOSLEEPING)
+		sleep_flag = NO_SLEEP;
+ 
 	/* Push the magic sequence */
 	error = ETIMEDOUT;
 	while (tries++ < 20) {
 		for (i = 0; i < sizeof(mpt2_reset_magic); i++)
 			mps_regwrite(sc, MPI2_WRITE_SEQUENCE_OFFSET,
 			    mpt2_reset_magic[i]);
-
-		DELAY(100 * 1000);
+		/* wait 100 msec */
+		if (mtx_owned(&sc->mps_mtx) && sleep_flag == CAN_SLEEP)
+			msleep(&sc->msleep_fake_chan, &sc->mps_mtx, 0, "mpsdiag", hz/10);
+		else if (sleep_flag == CAN_SLEEP)
+			pause("mpsdiag", hz/10);
+		else
+			DELAY(100 * 1000);
 
 		reg = mps_regread(sc, MPI2_HOST_DIAGNOSTIC_OFFSET);
 		if (reg & MPI2_DIAG_DIAG_WRITE_ENABLE) {
@@ -159,7 +170,13 @@
 	/* Wait up to 300 seconds in 50ms intervals */
 	error = ETIMEDOUT;
 	for (i = 0; i < 60000; i++) {
-		DELAY(50000);
+		/* wait 50 msec */
+		if (mtx_owned(&sc->mps_mtx) && sleep_flag == CAN_SLEEP)
+			msleep(&sc->msleep_fake_chan, &sc->mps_mtx, 0, "mpsdiag", hz/20);
+		else if (sleep_flag == CAN_SLEEP)
+			pause("mpsdiag", hz/20);
+		else
+			DELAY(50 * 1000);
 		reg = mps_regread(sc, MPI2_DOORBELL_OFFSET);
 		if ((reg & MPI2_IOC_STATE_MASK) != MPI2_IOC_STATE_RESET) {
 			error = 0;
@@ -175,7 +192,7 @@
 }
 
 static int
-mps_message_unit_reset(struct mps_softc *sc)
+mps_message_unit_reset(struct mps_softc *sc, int sleep_flag)
 {
 
 	mps_dprint(sc, MPS_TRACE, "%s\n", __func__);
@@ -183,7 +200,12 @@
 	mps_regwrite(sc, MPI2_DOORBELL_OFFSET,
 	    MPI2_FUNCTION_IOC_MESSAGE_UNIT_RESET <<
 	    MPI2_DOORBELL_FUNCTION_SHIFT);
-	DELAY(50000);
+
+	if (mps_wait_db_ack(sc, 5, sleep_flag) != 0) {
+		mps_dprint(sc, MPS_FAULT, "Doorbell handshake failed : <%s>\n",
+				__func__);
+		return (ETIMEDOUT);
+	}
 
 	return (0);
 }
@@ -193,9 +215,12 @@
 {
 	uint32_t reg, state;
 	int error, tries = 0;
+	int sleep_flags;
 
 	mps_dprint(sc, MPS_TRACE, "%s\n", __func__);
-
+	/* If we are in attach call, do not sleep */
+	sleep_flags = (sc->mps_flags & MPS_FLAGS_ATTACH_DONE)
+					? CAN_SLEEP:NO_SLEEP;
 	error = 0;
 	while (tries++ < 5) {
 		reg = mps_regread(sc, MPI2_DOORBELL_OFFSET);
@@ -206,7 +231,7 @@
 		 * resetting it.
 		 */
 		if (reg & MPI2_DOORBELL_USED) {
-			mps_diag_reset(sc);
+			mps_diag_reset(sc, sleep_flags);
 			DELAY(50000);
 			continue;
 		}
@@ -227,10 +252,10 @@
 		} else if (state == MPI2_IOC_STATE_FAULT) {
 			mps_dprint(sc, MPS_INFO, "IOC in fault state 0x%x\n",
 			    state & MPI2_DOORBELL_FAULT_CODE_MASK);
-			mps_diag_reset(sc);
+			mps_diag_reset(sc, sleep_flags);
 		} else if (state == MPI2_IOC_STATE_OPERATIONAL) {
 			/* Need to take ownership */
-			mps_message_unit_reset(sc);
+			mps_message_unit_reset(sc, sleep_flags);
 		} else if (state == MPI2_IOC_STATE_RESET) {
 			/* Wait a bit, IOC might be in transition */
 			mps_dprint(sc, MPS_FAULT,
@@ -310,7 +335,7 @@
 	mps_printf(sc, "%s mask interrupts\n", __func__);
 	mps_mask_intr(sc);
 
-	error = mps_diag_reset(sc);
+	error = mps_diag_reset(sc, CAN_SLEEP);
 	if (error != 0) {
 		panic("%s hard reset failed with error %d\n",
 		    __func__, error);
@@ -368,19 +393,56 @@
 	return 0;
 }
 
-/* Wait for the chip to ACK a word that we've put into its FIFO */
+/* Wait for the chip to ACK a word that we've put into its FIFO 
+ * Wait for <timeout> seconds. In single loop wait for busy loop
+ * for 500 microseconds.
+ * Total is [ 0.5 * (2000 * <timeout>) ] in miliseconds.
+ * */
 static int
-mps_wait_db_ack(struct mps_softc *sc)
-{
-	int retry;
-
-	for (retry = 0; retry < MPS_DB_MAX_WAIT; retry++) {
-		if ((mps_regread(sc, MPI2_HOST_INTERRUPT_STATUS_OFFSET) &
-		    MPI2_HIS_SYS2IOC_DB_STATUS) == 0)
-			return (0);
-		DELAY(2000);
-	}
+mps_wait_db_ack(struct mps_softc *sc, int timeout, int sleep_flag)
+{
+
+	u32 cntdn, count;
+	u32 int_status;
+	u32 doorbell;
+
+	count = 0;
+	cntdn = (sleep_flag == CAN_SLEEP) ? 1000*timeout : 2000*timeout;
+	do {
+		int_status = mps_regread(sc, MPI2_HOST_INTERRUPT_STATUS_OFFSET);
+		if (!(int_status & MPI2_HIS_SYS2IOC_DB_STATUS)) {
+			mps_dprint(sc, MPS_INFO, 
+			"%s: successfull count(%d), timeout(%d)\n",
+			__func__, count, timeout);
+		return 0;
+		} else if (int_status & MPI2_HIS_IOC2SYS_DB_STATUS) {
+			doorbell = mps_regread(sc, MPI2_DOORBELL_OFFSET);
+			if ((doorbell & MPI2_IOC_STATE_MASK) ==
+				MPI2_IOC_STATE_FAULT) {
+				mps_dprint(sc, MPS_FAULT, 
+					"fault_state(0x%04x)!\n", doorbell);
+				return (EFAULT);
+			}
+		} else if (int_status == 0xFFFFFFFF)
+			goto out;
+
+		/* If it can sleep, sleep for 1 milisecond, else busy loop for 
+		* 0.5 milisecond */
+		if (mtx_owned(&sc->mps_mtx) && sleep_flag == CAN_SLEEP)
+			msleep(&sc->msleep_fake_chan, &sc->mps_mtx, 0, 
+			"mpsdba", hz/1000);
+		else if (sleep_flag == CAN_SLEEP)
+			pause("mpsdba", hz/1000);
+		else
+			DELAY(500);
+		count++;
+	} while (--cntdn);
+
+	out:
+	mps_dprint(sc, MPS_FAULT, "%s: failed due to timeout count(%d), "
+		"int_status(%x)!\n", __func__, count, int_status);
 	return (ETIMEDOUT);
+
 }
 
 /* Wait for the chip to signal that the next word in its FIFO can be fetched */
@@ -406,6 +468,10 @@
 	uint32_t *data32;
 	uint16_t *data16;
 	int i, count, ioc_sz, residual;
+	int sleep_flags = CAN_SLEEP;
+	
+	if(curthread->td_pflags & TDP_NOSLEEPING)
+		sleep_flags = NO_SLEEP;
 
 	/* Step 1 */
 	mps_regwrite(sc, MPI2_HOST_INTERRUPT_STATUS_OFFSET, 0x0);
@@ -430,7 +496,7 @@
 		return (ENXIO);
 	}
 	mps_regwrite(sc, MPI2_HOST_INTERRUPT_STATUS_OFFSET, 0x0);
-	if (mps_wait_db_ack(sc) != 0) {
+	if (mps_wait_db_ack(sc, 5, sleep_flags) != 0) {
 		mps_dprint(sc, MPS_FAULT, "Doorbell handshake failed\n");
 		return (ENXIO);
 	}
@@ -439,8 +505,8 @@
 	/* Clock out the message data synchronously in 32-bit dwords*/
 	data32 = (uint32_t *)req;
 	for (i = 0; i < count; i++) {
-		mps_regwrite(sc, MPI2_DOORBELL_OFFSET, data32[i]);
-		if (mps_wait_db_ack(sc) != 0) {
+		mps_regwrite(sc, MPI2_DOORBELL_OFFSET, htole32(data32[i]));
+		if (mps_wait_db_ack(sc, 5, sleep_flags) != 0) {
 			mps_dprint(sc, MPS_FAULT,
 			    "Timeout while writing doorbell\n");
 			return (ENXIO);
@@ -525,7 +591,7 @@
 static void
 mps_enqueue_request(struct mps_softc *sc, struct mps_command *cm)
 {
-
+	reply_descriptor rd;
 	mps_dprint(sc, MPS_TRACE, "%s SMID %u cm %p ccb %p\n", __func__,
 	    cm->cm_desc.Default.SMID, cm, cm->cm_ccb);
 
@@ -534,11 +600,14 @@
 
 	if (++sc->io_cmds_active > sc->io_cmds_highwater)
 		sc->io_cmds_highwater++;
-
+	rd.u.low = cm->cm_desc.Words.Low;
+	rd.u.high = cm->cm_desc.Words.High;
+	rd.word = htole64(rd.word);
+	/* TODO-We may need to make below regwrite atomic */
 	mps_regwrite(sc, MPI2_REQUEST_DESCRIPTOR_POST_LOW_OFFSET,
-	    cm->cm_desc.Words.Low);
+	    rd.u.low);
 	mps_regwrite(sc, MPI2_REQUEST_DESCRIPTOR_POST_HIGH_OFFSET,
-	    cm->cm_desc.Words.High);
+	    rd.u.high);
 }
 
 /*
@@ -622,21 +691,21 @@
 	 */
 	init.Function = MPI2_FUNCTION_IOC_INIT;
 	init.WhoInit = MPI2_WHOINIT_HOST_DRIVER;
-	init.MsgVersion = MPI2_VERSION;
-	init.HeaderVersion = MPI2_HEADER_VERSION;
-	init.SystemRequestFrameSize = sc->facts->IOCRequestFrameSize;
-	init.ReplyDescriptorPostQueueDepth = sc->pqdepth;
-	init.ReplyFreeQueueDepth = sc->fqdepth;
+	init.MsgVersion = htole16(MPI2_VERSION);
+	init.HeaderVersion = htole16(MPI2_HEADER_VERSION);
+	init.SystemRequestFrameSize = htole16(sc->facts->IOCRequestFrameSize);
+	init.ReplyDescriptorPostQueueDepth = htole16(sc->pqdepth);
+	init.ReplyFreeQueueDepth = htole16(sc->fqdepth);
 	init.SenseBufferAddressHigh = 0;
 	init.SystemReplyAddressHigh = 0;
 	init.SystemRequestFrameBaseAddress.High = 0;
-	init.SystemRequestFrameBaseAddress.Low = (uint32_t)sc->req_busaddr;
+	init.SystemRequestFrameBaseAddress.Low = htole32((uint32_t)sc->req_busaddr);
 	init.ReplyDescriptorPostQueueAddress.High = 0;
-	init.ReplyDescriptorPostQueueAddress.Low = (uint32_t)sc->post_busaddr;
+	init.ReplyDescriptorPostQueueAddress.Low = htole32((uint32_t)sc->post_busaddr);
 	init.ReplyFreeQueueAddress.High = 0;
-	init.ReplyFreeQueueAddress.Low = (uint32_t)sc->free_busaddr;
+	init.ReplyFreeQueueAddress.Low = htole32((uint32_t)sc->free_busaddr);
 	init.TimeStamp.High = 0;
-	init.TimeStamp.Low = (uint32_t)time_uptime;
+	init.TimeStamp.Low = htole32((uint32_t)time_uptime);
 
 	error = mps_request_sync(sc, &init, &reply, req_sz, reply_sz, 5);
 	if ((reply.IOCStatus & MPI2_IOCSTATUS_MASK) != MPI2_IOCSTATUS_SUCCESS)
@@ -830,6 +899,12 @@
 
 	sc->chains = malloc(sizeof(struct mps_chain) * sc->max_chains, M_MPT2,
 	    M_WAITOK | M_ZERO);
+	if(!sc->chains) {
+		device_printf(sc->mps_dev, 
+		"Cannot allocate chains memory %s %d\n",
+		 __func__, __LINE__);
+		return (ENOMEM);
+	}
 	for (i = 0; i < sc->max_chains; i++) {
 		chain = &sc->chains[i];
 		chain->chain = (MPI2_SGE_IO_UNION *)(sc->chain_frames +
@@ -864,6 +939,11 @@
 	 */
 	sc->commands = malloc(sizeof(struct mps_command) * sc->num_reqs,
 	    M_MPT2, M_WAITOK | M_ZERO);
+	if(!sc->commands) {
+		device_printf(sc->mps_dev, "Cannot allocate memory %s %d\n",
+		 __func__, __LINE__);
+		return (ENOMEM);
+	}
 	for (i = 1; i < sc->num_reqs; i++) {
 		cm = &sc->commands[i];
 		cm->cm_req = sc->req_frames +
@@ -1056,6 +1136,11 @@
 
 	sc->facts = malloc(sizeof(MPI2_IOC_FACTS_REPLY), M_MPT2,
 	    M_ZERO|M_NOWAIT);
+	if(!sc->facts) {
+		device_printf(sc->mps_dev, "Cannot allocate memory %s %d\n",
+		 __func__, __LINE__);
+		return (ENOMEM);
+	}
 	if ((error = mps_get_iocfacts(sc, sc->facts)) != 0)
 		return (error);
 
@@ -1083,7 +1168,7 @@
 	 */
 	if ((sc->facts->IOCCapabilities &
 	    MPI2_IOCFACTS_CAPABILITY_EVENT_REPLAY) == 0) {
-		mps_diag_reset(sc);
+		mps_diag_reset(sc, NO_SLEEP);
 		if ((error = mps_transition_ready(sc)) != 0)
 			return (error);
 	}
@@ -1163,6 +1248,11 @@
 
 	sc->pfacts = malloc(sizeof(MPI2_PORT_FACTS_REPLY) *
 	    sc->facts->NumberOfPorts, M_MPT2, M_ZERO|M_WAITOK);
+	if(!sc->pfacts) {
+		device_printf(sc->mps_dev, "Cannot allocate memory %s %d\n",
+		 __func__, __LINE__);
+		return (ENOMEM);
+	}
 	for (i = 0; i < sc->facts->NumberOfPorts; i++) {
 		if ((error = mps_get_portfacts(sc, &sc->pfacts[i], i)) != 0) {
 			mps_printf(sc, "%s failed to get portfacts for port %d\n",
@@ -1293,7 +1383,7 @@
 static int
 mps_attach_log(struct mps_softc *sc)
 {
-	uint8_t events[16];
+	u32 events[MPI2_EVENT_NOTIFY_EVENTMASK_WORDS];
 
 	bzero(events, 16);
 	setbit(events, MPI2_EVENT_LOG_DATA);
@@ -1441,6 +1531,64 @@
 	}
 }
 
+
+static void
+mps_sas_log_info(struct mps_softc *sc , u32 log_info)
+{
+	union loginfo_type {
+		u32     loginfo;
+		struct {
+			u32     subcode:16;
+			u32     code:8;
+			u32     originator:4;
+			u32     bus_type:4;
+		} dw;
+	};
+	union loginfo_type sas_loginfo;
+	char *originator_str = NULL;
+
+	sas_loginfo.loginfo = log_info;
+	if (sas_loginfo.dw.bus_type != 3 /*SAS*/)
+		return;
+
+	/* each nexus loss loginfo */
+	if (log_info == 0x31170000)
+		return;
+
+	/* eat the loginfos associated with task aborts */
+	if ((log_info == 30050000 || log_info ==
+	    0x31140000 || log_info == 0x31130000))
+		return;
+
+	switch (sas_loginfo.dw.originator) {
+	case 0:
+		originator_str = "IOP";
+		break;
+	case 1:
+		originator_str = "PL";
+		break;
+	case 2:
+		originator_str = "IR";
+		break;
+}
+
+	mps_dprint(sc, MPS_INFO, "log_info(0x%08x): originator(%s), "
+	"code(0x%02x), sub_code(0x%04x)\n", log_info,
+	originator_str, sas_loginfo.dw.code,
+	sas_loginfo.dw.subcode);
+}
+
+static void
+mps_display_reply_info(struct mps_softc *sc, uint8_t *reply)
+{
+	MPI2DefaultReply_t *mpi_reply;
+	u16 sc_status;
+
+	mpi_reply = (MPI2DefaultReply_t*)reply;
+	sc_status = le16toh(mpi_reply->IOCStatus);
+	if (sc_status & MPI2_IOCSTATUS_FLAG_LOG_INFO_AVAILABLE)
+		mps_sas_log_info(sc, le32toh(mpi_reply->IOCLogInfo));
+}
 void
 mps_intr(void *data)
 {
@@ -1508,7 +1656,7 @@
 		flags = desc->Default.ReplyFlags &
 		    MPI2_RPY_DESCRIPT_FLAGS_TYPE_MASK;
 		if ((flags == MPI2_RPY_DESCRIPT_FLAGS_UNUSED)
-		 || (desc->Words.High == 0xffffffff))
+		 || (le32toh(desc->Words.High) == 0xffffffff))
 			break;
 
 		/* increment the replypostindex now, so that event handlers
@@ -1523,7 +1671,7 @@
 
 		switch (flags) {
 		case MPI2_RPY_DESCRIPT_FLAGS_SCSI_IO_SUCCESS:
-			cm = &sc->commands[desc->SCSIIOSuccess.SMID];
+			cm = &sc->commands[le16toh(desc->SCSIIOSuccess.SMID)];
 			cm->cm_reply = NULL;
 			break;
 		case MPI2_RPY_DESCRIPT_FLAGS_ADDRESS_REPLY:
@@ -1559,9 +1707,10 @@
 				       sc->reply_frames, sc->fqdepth,
 				       sc->facts->ReplyFrameSize * 4);
 				printf("%s: baddr %#x,\n", __func__, baddr);
+				/* LSI-TODO. See Linux Code. Need Gracefull exit*/
 				panic("Reply address out of range");
 			}
-			if (desc->AddressReply.SMID == 0) {
+			if (le16toh(desc->AddressReply.SMID) == 0) {
 				if (((MPI2_DEFAULT_REPLY *)reply)->Function ==
 				    MPI2_FUNCTION_DIAG_BUFFER_POST) {
 					/*
@@ -1573,7 +1722,7 @@
 					 */
 					rel_rep =
 					    (MPI2_DIAG_RELEASE_REPLY *)reply;
-					if (rel_rep->IOCStatus ==
+					if (le16toh(rel_rep->IOCStatus) ==
 					    MPI2_IOCSTATUS_DIAGNOSTIC_RELEASED)
 					    {
 						pBuffer =
@@ -1589,10 +1738,10 @@
 					    (MPI2_EVENT_NOTIFICATION_REPLY *)
 					    reply);
 			} else {
-				cm = &sc->commands[desc->AddressReply.SMID];
+				cm = &sc->commands[le16toh(desc->AddressReply.SMID)];
 				cm->cm_reply = reply;
 				cm->cm_reply_data =
-				    desc->AddressReply.ReplyFrameAddress;
+				    le32toh(desc->AddressReply.ReplyFrameAddress);
 			}
 			break;
 		}
@@ -1606,9 +1755,14 @@
 			cm = NULL;
 			break;
 		}
-
-		if (cm != NULL)
+		
+
+		if (cm != NULL) {
+			// Print Error reply frame
+			if (cm->cm_reply)
+				mps_display_reply_info(sc,cm->cm_reply);
 			mps_complete_command(cm);
+		}
 
 		desc->Words.Low = 0xffffffff;
 		desc->Words.High = 0xffffffff;
@@ -1631,7 +1785,7 @@
 	struct mps_event_handle *eh;
 	int event, handled = 0;
 
-	event = reply->Event;
+	event = le16toh(reply->Event);
 	TAILQ_FOREACH(eh, &sc->event_list, eh_list) {
 		if (isset(eh->mask, event)) {
 			eh->callback(sc, data, reply);
@@ -1640,7 +1794,7 @@
 	}
 
 	if (handled == 0)
-		device_printf(sc->mps_dev, "Unhandled event 0x%x\n", event);
+		device_printf(sc->mps_dev, "Unhandled event 0x%x\n", le16toh(event));
 
 	/*
 	 * This is the only place that the event/reply should be freed.
@@ -1671,13 +1825,18 @@
  * suitable for the controller.
  */
 int
-mps_register_events(struct mps_softc *sc, uint8_t *mask,
+mps_register_events(struct mps_softc *sc, u32 *mask,
     mps_evt_callback_t *cb, void *data, struct mps_event_handle **handle)
 {
 	struct mps_event_handle *eh;
 	int error = 0;
 
 	eh = malloc(sizeof(struct mps_event_handle), M_MPT2, M_WAITOK|M_ZERO);
+	if(!eh) {
+		device_printf(sc->mps_dev, "Cannot allocate memory %s %d\n",
+		 __func__, __LINE__);
+		return (ENOMEM);
+	}
 	eh->callback = cb;
 	eh->data = data;
 	TAILQ_INSERT_TAIL(&sc->event_list, eh, eh_list);
@@ -1690,24 +1849,25 @@
 
 int
 mps_update_events(struct mps_softc *sc, struct mps_event_handle *handle,
-    uint8_t *mask)
+    u32 *mask)
 {
 	MPI2_EVENT_NOTIFICATION_REQUEST *evtreq;
 	MPI2_EVENT_NOTIFICATION_REPLY *reply;
 	struct mps_command *cm;
-	struct mps_event_handle *eh;
 	int error, i;
 
 	mps_dprint(sc, MPS_TRACE, "%s\n", __func__);
 
 	if ((mask != NULL) && (handle != NULL))
-		bcopy(mask, &handle->mask[0], 16);
-	memset(sc->event_mask, 0xff, 16);
-
-	TAILQ_FOREACH(eh, &sc->event_list, eh_list) {
-		for (i = 0; i < 16; i++)
-			sc->event_mask[i] &= ~eh->mask[i];
-	}
+		bcopy(mask, &handle->mask[0], sizeof(u32) * 
+				MPI2_EVENT_NOTIFY_EVENTMASK_WORDS);
+    
+	for (i = 0; i < MPI2_EVENT_NOTIFY_EVENTMASK_WORDS; i++)
+		sc->event_mask[i] = -1;
+
+	for (i = 0; i < MPI2_EVENT_NOTIFY_EVENTMASK_WORDS; i++)
+		sc->event_mask[i] &= ~handle->mask[i];
+
 
 	if ((cm = mps_alloc_command(sc)) == NULL)
 		return (EBUSY);
@@ -1719,10 +1879,13 @@
 	{
 		u_char fullmask[16];
 		memset(fullmask, 0x00, 16);
-		bcopy(fullmask, (uint8_t *)&evtreq->EventMasks, 16);
+		bcopy(fullmask, &evtreq->EventMasks[0], sizeof(u32) * 
+				MPI2_EVENT_NOTIFY_EVENTMASK_WORDS);
 	}
 #else
-		bcopy(sc->event_mask, (uint8_t *)&evtreq->EventMasks, 16);
+        for (i = 0; i < MPI2_EVENT_NOTIFY_EVENTMASK_WORDS; i++)
+                evtreq->EventMasks[i] =
+                    htole32(sc->event_mask[i]);
 #endif
 	cm->cm_desc.Default.RequestFlags = MPI2_REQ_DESCRIPT_FLAGS_DEFAULT_TYPE;
 	cm->cm_data = NULL;
@@ -1751,10 +1914,11 @@
 
 	/* first, reregister events */
 
-	memset(sc->event_mask, 0xff, 16);
+    for (i = 0; i < MPI2_EVENT_NOTIFY_EVENTMASK_WORDS; i++)
+		sc->event_mask[i] = -1;
 
 	TAILQ_FOREACH(eh, &sc->event_list, eh_list) {
-		for (i = 0; i < 16; i++)
+		for (i = 0; i < MPI2_EVENT_NOTIFY_EVENTMASK_WORDS; i++)
 			sc->event_mask[i] &= ~eh->mask[i];
 	}
 
@@ -1768,10 +1932,13 @@
 	{
 		u_char fullmask[16];
 		memset(fullmask, 0x00, 16);
-		bcopy(fullmask, (uint8_t *)&evtreq->EventMasks, 16);
+		bcopy(fullmask, &evtreq->EventMasks[0], sizeof(u32) *
+			MPI2_EVENT_NOTIFY_EVENTMASK_WORDS);
 	}
 #else
-		bcopy(sc->event_mask, (uint8_t *)&evtreq->EventMasks, 16);
+        for (i = 0; i < MPI2_EVENT_NOTIFY_EVENTMASK_WORDS; i++)
+                evtreq->EventMasks[i] =
+                    htole32(sc->event_mask[i]);
 #endif
 	cm->cm_desc.Default.RequestFlags = MPI2_REQ_DESCRIPT_FLAGS_DEFAULT_TYPE;
 	cm->cm_data = NULL;
@@ -1783,13 +1950,12 @@
 	return (error);
 }
 
-int
+void
 mps_deregister_events(struct mps_softc *sc, struct mps_event_handle *handle)
 {
 
 	TAILQ_REMOVE(&sc->event_list, handle, eh_list);
 	free(handle, M_MPT2);
-	return (mps_update_events(sc, NULL, NULL));
 }
 
 /*
@@ -1819,10 +1985,16 @@
 	TAILQ_INSERT_TAIL(&cm->cm_chain_list, chain, chain_link);
 
 	sgc = (MPI2_SGE_CHAIN32 *)&cm->cm_sge->MpiChain;
-	sgc->Length = space;
+	sgc->Length = htole16(space);
 	sgc->NextChainOffset = 0;
+	/* TODO Looks like bug in Setting sgc->Flags. 
+	 *	sgc->Flags = ( MPI2_SGE_FLAGS_CHAIN_ELEMENT | MPI2_SGE_FLAGS_64_BIT_ADDRESSING |
+	 *	            MPI2_SGE_FLAGS_SYSTEM_ADDRESS) << MPI2_SGE_FLAGS_SHIFT
+	 *	This is fine.. because we are not using simple element. In case of 
+	 *	MPI2_SGE_CHAIN32, we have seperate Length and Flags feild.
+ 	 */
 	sgc->Flags = MPI2_SGE_FLAGS_CHAIN_ELEMENT;
-	sgc->Address = chain->chain_busaddr;
+	sgc->Address = htole32(chain->chain_busaddr);
 
 	cm->cm_sge = (MPI2_SGE_IO_UNION *)&chain->chain->MpiSimple;
 	cm->cm_sglsize = space;
@@ -2004,11 +2176,7 @@
 	bzero(&sge, sizeof(sge));
 	flags |= MPI2_SGE_FLAGS_SIMPLE_ELEMENT |
 	    MPI2_SGE_FLAGS_64_BIT_ADDRESSING;
-<<<<<<< HEAD
-	sge.FlagsLength = len | (flags << MPI2_SGE_FLAGS_SHIFT);
-=======
 	sge.FlagsLength = htole32(len | (flags << MPI2_SGE_FLAGS_SHIFT));
->>>>>>> 85823a3b
 	mps_from_u64(pa, &sge.Address);
 
 	return (mps_push_sge(cm, &sge, sizeof sge, segsleft));
@@ -2115,20 +2283,8 @@
 		    cm->cm_data, cm->cm_length, mps_data_cb, cm, 0);
 	} else {
 		/* Add a zero-length element as needed */
-<<<<<<< HEAD
-		if (cm->cm_sge != NULL) {
-			sge = (MPI2_SGE_SIMPLE32 *)cm->cm_sge;
-			sge->FlagsLength = (MPI2_SGE_FLAGS_LAST_ELEMENT |
-			    MPI2_SGE_FLAGS_END_OF_BUFFER |
-			    MPI2_SGE_FLAGS_END_OF_LIST |
-			    MPI2_SGE_FLAGS_SIMPLE_ELEMENT) <<
-			    MPI2_SGE_FLAGS_SHIFT;
-			sge->Address = 0;
-		}
-=======
 		if (cm->cm_sge != NULL)
 			mps_add_dmaseg(cm, 0, 0, 0, 1);
->>>>>>> 85823a3b
 		mps_enqueue_request(sc, cm);	
 	}
 
@@ -2143,9 +2299,12 @@
 int
 mps_wait_command(struct mps_softc *sc, struct mps_command *cm, int timeout)
 {
-	int error;
+	int error, rc;
 
 	mtx_assert(&sc->mps_mtx, MA_OWNED);
+	
+	if(sc->mps_flags & MPS_FLAGS_DIAGRESET) 
+		return  EBUSY;
 
 	cm->cm_complete = NULL;
 	cm->cm_flags |= MPS_CM_FLAGS_WAKEUP;
@@ -2153,8 +2312,13 @@
 	if ((error != 0) && (error != EINPROGRESS))
 		return (error);
 	error = msleep(cm, &sc->mps_mtx, 0, "mpswait", timeout*hz);
-	if (error == EWOULDBLOCK)
+	if (error == EWOULDBLOCK) {
+		mps_dprint(sc, MPS_FAULT, "Calling Reinit from %s\n", __func__);
+		rc = mps_reinit(sc);
+		mps_dprint(sc, MPS_FAULT, "Reinit %s\n", 
+				(rc == 0) ? "success" : "failed");
 		error = ETIMEDOUT;
+	}
 	return (error);
 }
 
@@ -2165,7 +2329,7 @@
 int
 mps_request_polled(struct mps_softc *sc, struct mps_command *cm)
 {
-	int error, timeout = 0;
+	int error, timeout = 0, rc;
 
 	error = 0;
 
@@ -2175,12 +2339,20 @@
 
 	while ((cm->cm_flags & MPS_CM_FLAGS_COMPLETE) == 0) {
 		mps_intr_locked(sc);
+
 		DELAY(50 * 1000);
 		if (timeout++ > 1000) {
 			mps_dprint(sc, MPS_FAULT, "polling failed\n");
 			error = ETIMEDOUT;
 			break;
 		}
+	}
+	
+	if (error) {
+		mps_dprint(sc, MPS_FAULT, "Calling Reinit from %s\n", __func__);
+		rc = mps_reinit(sc);
+		mps_dprint(sc, MPS_FAULT, "Reinit %s\n", 
+				(rc == 0) ? "success" : "failed");
 	}
 
 	return (error);
