--- conflicted
+++ resolved
@@ -78,15 +78,7 @@
 #ifdef INET6
 #include <netinet6/nd6.h>
 #endif
-<<<<<<< HEAD
 #include <net/rt_nhops.h>
-
-int (*ef_inputp)(struct ifnet*, struct ether_header *eh, struct mbuf *m);
-int (*ef_outputp)(struct ifnet *ifp, struct mbuf **mp,
-		const struct sockaddr *dst, short *tp, int *hlen);
-
-=======
->>>>>>> 201b654e
 #include <security/mac/mac_framework.h>
 
 #ifdef CTASSERT
