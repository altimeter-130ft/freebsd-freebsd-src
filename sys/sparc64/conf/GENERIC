--- conflicted
+++ resolved
@@ -118,12 +118,8 @@
 device		sa		# Sequential Access (tape etc)
 device		cd		# CD
 device		pass		# Passthrough device (direct ATA/SCSI access)
-<<<<<<< HEAD
 device		enc		# Enclosure Services (SES and SAF-TE)
-=======
-device		ses		# SCSI Environmental Services (and SAF-TE)
 device		ctl		# CAM Target Layer
->>>>>>> 7a7e609a
 
 # RAID controllers
 #device		amr		# AMI MegaRAID
