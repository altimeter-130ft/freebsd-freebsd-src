# $FreeBSD$
# $Id: progs.mk,v 1.11 2012/11/06 17:18:54 sjg Exp $
#
#	@(#) Copyright (c) 2006, Simon J. Gerraty
#
#	This file is provided in the hope that it will
#	be of use.  There is absolutely NO WARRANTY.
#	Permission to copy, redistribute or otherwise
#	use this file is hereby granted provided that 
#	the above copyright notice and this notice are
#	left intact. 
#      
#	Please send copies of changes and bug-fixes to:
#	sjg@crufty.net
#

.MAIN: all

.if defined(PROGS) || defined(PROGS_CXX)
# we really only use PROGS below...
PROGS += ${PROGS_CXX}

# In meta mode, we can capture dependenices for _one_ of the progs.
# if makefile doesn't nominate one, we use the first.
.ifndef UPDATE_DEPENDFILE_PROG
UPDATE_DEPENDFILE_PROG = ${PROGS:[1]}
.export UPDATE_DEPENDFILE_PROG
.endif

.ifndef PROG
# They may have asked us to build just one
.for t in ${PROGS}
.if make($t)
PROG ?= $t
.endif
.endfor
.endif

.if defined(PROG)
# just one of many
PROG_OVERRIDE_VARS +=	BINDIR BINGRP BINOWN BINMODE DPSRCS MAN PROGNAME \
			SRCS
PROG_VARS +=	CFLAGS CPPFLAGS CXXFLAGS DPADD DPLIBS LDADD LIBADD LINKS \
		LDFLAGS MLINKS ${PROG_OVERRIDE_VARS}
.for v in ${PROG_VARS:O:u}
.if empty(${PROG_OVERRIDE_VARS:M$v})
.if defined(${v}.${PROG})
$v += ${${v}.${PROG}}
.elif defined(${v}_${PROG})
$v += ${${v}_${PROG}}
.endif
.else
$v ?=
.endif
.endfor

# for meta mode, there can be only one!
.if ${PROG} == ${UPDATE_DEPENDFILE_PROG}
UPDATE_DEPENDFILE ?= yes
.endif
UPDATE_DEPENDFILE ?= NO

# prog.mk will do the rest
.else
all: ${PROGS}

# We cannot capture dependencies for meta mode here
UPDATE_DEPENDFILE = NO
.endif
.endif	# PROGS || PROGS_CXX

# These are handled by the main make process.
.ifdef _RECURSING_PROGS
_PROGS_GLOBAL_VARS= CLEANFILES CLEANDIRS FILESGROUPS SCRIPTS
.for v in ${_PROGS_GLOBAL_VARS}
$v =
.endfor
.endif

# handle being called [bsd.]progs.mk
.include <bsd.prog.mk>

.if !empty(PROGS) && !defined(_RECURSING_PROGS)
# tell progs.mk we might want to install things
PROGS_TARGETS+= checkdpadd clean cleandepend cleandir depend install

.for p in ${PROGS}
.if defined(PROGS_CXX) && !empty(PROGS_CXX:M$p)
# bsd.prog.mk may need to know this
x.$p= PROG_CXX=$p
.endif

# Main PROG target
$p ${p}_p: .PHONY .MAKE
	(cd ${.CURDIR} && \
	    DEPENDFILE=.depend.$p \
	    ${MAKE} -f ${MAKEFILE} _RECURSING_PROGS= \
	    SUBDIR= PROG=$p ${x.$p})

# Pseudo targets for PROG, such as 'install'.
.for t in ${PROGS_TARGETS:O:u}
$p.$t: .PHONY .MAKE
	(cd ${.CURDIR} && \
	    DEPENDFILE=.depend.$p \
	    ${MAKE} -f ${MAKEFILE} _RECURSING_PROGS= \
	    SUBDIR= PROG=$p ${x.$p} ${@:E})
.endfor
.endfor

# Depend main pseudo targets on all PROG.pseudo targets too.
.for t in ${PROGS_TARGETS:O:u}
$t: ${PROGS:%=%.$t}
.endfor
<<<<<<< HEAD
.endif

=======
>>>>>>> 4636024b
.endif<|MERGE_RESOLUTION|>--- conflicted
+++ resolved
@@ -111,9 +111,4 @@
 .for t in ${PROGS_TARGETS:O:u}
 $t: ${PROGS:%=%.$t}
 .endfor
-<<<<<<< HEAD
-.endif
-
-=======
->>>>>>> 4636024b
 .endif