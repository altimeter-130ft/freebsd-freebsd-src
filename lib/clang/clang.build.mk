--- conflicted
+++ resolved
@@ -249,14 +249,9 @@
 .endfor
 
 SRCS+=		${TGHDRS:C/$/.inc.h/}
-<<<<<<< HEAD
-DPADD+=		${TGHDRS:C/$/.inc.h/}
+DPSRCS+=	${TGHDRS:C/$/.inc.h/}
 CLEANFILES+=	${TGHDRS:C/$/.inc.h/} ${TGHDRS:C/$/.inc.d/}
 
 # if we are not doing explicit 'make depend', there is 
 # nothing to cause these to be generated.
-beforebuild: ${SRCS:M*.inc.h}
-=======
-DPSRCS+=	${TGHDRS:C/$/.inc.h/}
-CLEANFILES+=	${TGHDRS:C/$/.inc.h/} ${TGHDRS:C/$/.inc.d/}
->>>>>>> 8c3d6a4a
+beforebuild: ${SRCS:M*.inc.h}